--- conflicted
+++ resolved
@@ -20,13 +20,9 @@
 use std::net::{SocketAddr, UdpSocket};
 use std::time::Duration;
 
-<<<<<<< HEAD
-const MAX_MSG_SIZE: usize = 5000;
-=======
 // Was 4136
 // Somewhere we are sending packets bigger than this...
 const MSG_SIZE: usize = 4500;
->>>>>>> bde40241
 
 pub struct Protocol {
     pub handle: UdpSocket,
@@ -45,14 +41,7 @@
 
     pub fn send_message(&self, message: &[u8], dest: SocketAddr) -> Result<(), String> {
         // TODO: If paused, just queue up the message
-<<<<<<< HEAD
-
-        // let mut e = Encoder::from_memory();
-        //e.encode(&message).unwrap();
-        //let mut payload = e.as_bytes().to_vec();
-=======
-        let dest: SocketAddr = format!("{}:{}", host, port).parse().unwrap();
->>>>>>> bde40241
+
         let mut payload = vec![];
         payload.extend(message);
         payload.insert(0, 0);
@@ -88,33 +77,20 @@
         Ok(())
     }
 
-<<<<<<< HEAD
     pub fn recv_message(&self) -> Result<Option<serde_cbor::Value>, Option<String>> {
-        let mut buf = [0; MAX_MSG_SIZE];
+        let mut buf = [0; MSG_SIZE];
         let (size, _peer) = self.handle
             .recv_from(&mut buf)
             .map_err(|err| Some(format!("Failed to receive a message: {}", err)))?;
 
         self.recv_start(&buf[0..size]).map_err(|err| Some(err))
-=======
-    pub fn recv_message(&self) -> Result<Option<serde_cbor::Value>, String> {
-        let mut buf = [0; MSG_SIZE];
-        let (size, _peer) = self.handle
-            .recv_from(&mut buf)
-            .map_err(|err| format!("Failed to receive a message: {}", err))?;
-
-        self.recv_start(&buf[0..size])
->>>>>>> bde40241
     }
 
     // Gets the peer attempting to send a message
     // But does *not* retrieve the message
     pub fn peek_peer(&self) -> Result<SocketAddr, String> {
-<<<<<<< HEAD
-        let mut buf = [0; MAX_MSG_SIZE];
-=======
-        let mut buf = [0; MSG_SIZE];
->>>>>>> bde40241
+        let mut buf = [0; MSG_SIZE];
+
         let (size, peer) = self.handle
             .peek_from(&mut buf)
             .map_err(|err| format!("Failed to receive a message: {}", err))?;
@@ -122,17 +98,6 @@
         Ok(peer)
     }
 
-<<<<<<< HEAD
-    pub fn recv_message_peer(
-        &self,
-    ) -> Result<(SocketAddr, Option<serde_cbor::Value>), Option<String>> {
-        let mut buf = [0; MAX_MSG_SIZE];
-        let (size, peer) = self.handle
-            .recv_from(&mut buf)
-            .map_err(|err| Some(format!("Failed to receive a message: {}", err)))?;
-
-        let message = self.recv_start(&buf[0..size]).map_err(|err| Some(err))?;
-=======
     pub fn recv_message_peer(&self) -> Result<(SocketAddr, Option<serde_cbor::Value>), String> {
         let mut buf = [0; MSG_SIZE];
         let (size, peer) = self.handle
@@ -140,7 +105,6 @@
             .map_err(|err| format!("Failed to receive a message: {}", err))?;
 
         let message = self.recv_start(&buf[0..size])?;
->>>>>>> bde40241
         Ok((peer, message))
     }
 
@@ -153,15 +117,8 @@
             .set_read_timeout(Some(timeout))
             .map_err(|err| format!("Failed to set timeout: {}", err))?;
 
-<<<<<<< HEAD
-        let mut buf = [0; MAX_MSG_SIZE];
-=======
-        // Max message size:
-        // - 4096 - Max chunk size TODO: Make this configurable
-        // -   32 - Hash string
-        // -    8 - Chunk number
-        let mut buf = [0; MSG_SIZE];
->>>>>>> bde40241
+        let mut buf = [0; MSG_SIZE];
+
         let result = self.handle.recv_from(&mut buf);
 
         // Reset the timeout for future calls
@@ -189,15 +146,8 @@
             .set_read_timeout(Some(timeout))
             .map_err(|err| format!("Failed to set timeout: {}", err))?;
 
-<<<<<<< HEAD
-        let mut buf = [0; MAX_MSG_SIZE];
-=======
-        // Max message size:
-        // - 4096 - Max chunk size TODO: Make this configurable
-        // -   32 - Hash string
-        // -    8 - Chunk number
-        let mut buf = [0; MSG_SIZE];
->>>>>>> bde40241
+        let mut buf = [0; MSG_SIZE];
+
         let result = self.handle.recv_from(&mut buf);
 
         // Reset the timeout for future calls
