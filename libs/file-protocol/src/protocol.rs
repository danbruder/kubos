//
// Copyright (C) 2018 Kubos Corporation
//
// Licensed under the Apache License, Version 2.0 (the "License")
// you may not use this file except in compliance with the License.
// You may obtain a copy of the License at
//
// http://www.apache.org/licenses/LICENSE-2.0
//
// Unless required by applicable law or agreed to in writing, software
// distributed under the License is distributed on an "AS IS" BASIS,
// WITHOUT WARRANTIES OR CONDITIONS OF ANY KIND, either express or implied.
// See the License for the specific language governing permissions and
// limitations under the License.
//

//! TODO: Module documentation

use super::messages;
use super::parsers;
use super::storage;
use super::Message;
use cbor_protocol::Protocol as CborProtocol;
use serde_cbor::Value;
use std::cell::Cell;
use std::net::UdpSocket;
use std::str;
use std::thread;
use std::time::{Duration, SystemTime, UNIX_EPOCH};

// How many times do we read no messages
// while holding before killing the thread
const HOLD_TIMEOUT: u16 = 5;

/// File Protocol Information Structure
pub struct Protocol {
    cbor_proto: CborProtocol,
    host: String,
    dest_port: Cell<u16>,
}

#[derive(Clone, Debug, Eq, PartialEq)]
pub enum State {
    // Neutral state, neither transmitting nor receiving
    Holding {
        count: u16,
    },
    // Receiving a file has been requested
    StartReceive {
        path: String,
    },
    // Currently receiving a file
    Receiving {
        channel_id: u64,
        hash: String,
        path: String,
        mode: Option<u32>,
    },
    ReceivingDone {
        channel_id: u64,
        hash: String,
        path: String,
        mode: Option<u32>,
    },
    // Currenty transmitting a file
    Transmitting,
    TransmittingDone,
    // Finished transmitting/receiving, thread or process may end
    Done,
}

impl Protocol {
    /// Create a new file protocol instance using an automatically assigned UDP socket
    pub fn new(host: String, dest_port: u16) -> Self {
        // Get a local UDP socket (Bind)
        let c_protocol = CborProtocol::new(format!("{}:0", host));

        // Set up the full connection info
        Protocol {
            cbor_proto: c_protocol,
            // Remote IP?
            host,
            dest_port: Cell::new(dest_port),
        }
    }

    /// Create a new file protocol instance using a specific UDP socket
    pub fn new_from_socket(socket: UdpSocket, host: String, dest_port: u16) -> Self {
        Protocol {
            cbor_proto: CborProtocol::new_from_socket(socket),
            host,
            dest_port: Cell::new(dest_port),
        }
    }

    /// Wrap the specified data into a CBOR packet and then send to the destination port
    pub fn send(&self, vec: Vec<u8>) -> Result<(), String> {
        self.cbor_proto
            .send_message(&vec, &self.host, self.dest_port.get())
            .unwrap();
        Ok(())
    }

    pub fn recv(&self, timeout: Option<Duration>) -> Result<Option<Value>, Option<String>> {
        self.cbor_proto.recv_message_timeout(Duration::from_secs(1))
    }

    /// Request remote target to receive file from host
    pub fn send_export(&self, hash: &str, target_path: &str, mode: u32) -> Result<(), String> {
        let time = SystemTime::now()
            .duration_since(UNIX_EPOCH)
            .and_then(
                |duration| Ok(duration.as_secs() * 1000 + duration.subsec_nanos() as u64 / 1000000),
            )
            .map_err(|err| format!("Failed to get current system time: {}", err))?;
        let channel_id: u32 = (time % 100000) as u32;

        self.send(messages::export_request(channel_id, hash, target_path, mode).unwrap())
            .unwrap();

        Ok(())
    }

    /// Request a file from a remote target
    pub fn send_import(&self, source_path: &str) -> Result<(), String> {
        let time = SystemTime::now()
            .duration_since(UNIX_EPOCH)
            .and_then(
                |duration| Ok(duration.as_secs() * 1000 + duration.subsec_nanos() as u64 / 1000000),
            )
            .map_err(|err| format!("Failed to get current system time: {}", err))?;
        let channel_id: u32 = (time % 100000) as u32;

        self.send(messages::import_request(channel_id, source_path).unwrap())
            .unwrap();
        Ok(())
    }

    /// Verify the integrity of received file data and then transfer into the requested permanent file location.
    /// Notify the connection peer of the results
    ///
    /// Verifies:
    /// 	a) All of the chunks of a file have been received
    ///     b) That the calculated hash of said chunks matches the expected hash
    ///
    pub fn finalize_file(
        &self,
        channel_id: u64,
        hash: &str,
        target_path: &str,
        mode: Option<u32>,
    ) -> Result<(), String> {
        match storage::finalize_file(hash, target_path, mode) {
            Ok(_) => {
                self.send(messages::operation_success(channel_id).unwrap())?;
                return Ok(());
            }
            Err(e) => {
                self.send(messages::operation_failure(channel_id, &e).unwrap())?;
                return Err(e);
            }
        }
    }

    /// Store a files metadata into the appropriate temporary storage location
    pub fn store_meta(&self, hash: &str, num_chunks: u32) -> Result<(), String> {
        storage::store_meta(hash, num_chunks)
    }

    /// Send all requested chunks of a file to the remote destination
    pub fn send_chunks(&self, hash: &str, chunks: &[(u32, u32)]) -> Result<(), String> {
        for (first, last) in chunks {
            for chunk_index in *first..*last {
                let chunk = storage::load_chunk(hash, chunk_index).unwrap();
                self.send(messages::chunk(hash, chunk_index, &chunk).unwrap())
                    .unwrap();
                thread::sleep(Duration::from_millis(1));
            }
        }
        Ok(())
    }

    /// Listen for and process file protocol messages
    /// TODO: Make this more descriptive
    pub fn message_engine(&self, timeout: Duration, start_state: State) -> Result<(), String> {
        let mut state = start_state.clone();
        loop {
            // Listen on UDP port
            let message = match self.cbor_proto.recv_message_peer_timeout(timeout) {
                Ok((peer, Some(message))) => {
                    // Update our response port
                    self.dest_port.set(peer.port());
                    message
                }
                // I don't think recv_message reports the difference between
                // no message/timeout and an actual error
                _ => match state.clone() {
                    State::Receiving {
                        channel_id,
                        hash,
                        path,
                        mode,
                    } => {
<<<<<<< HEAD
                        match storage::validate_file(&hash, None) {
                            Ok((true, _)) => {
                                self.send(messages::ack(&hash, None).unwrap()).unwrap();
                                state = State::Done;
                            }
                            Ok((false, chunks)) => {
                                self.send(messages::nak(&hash, &chunks).unwrap()).unwrap();
                                state = State::Holding { count: 0 };
                                continue;
                            }
                            Err(e) => return Err(e),
                        };

                        match self.finalize_file(channel_id, &hash, &path, mode) {
                            Ok(_) => {
                                return Ok(());
                            }
                            Err(e) => {
                                // We need a way to error out here...
                                state = State::Holding { count: 0 };
                                continue;
                            }
                        }
                    }
                    State::ReceivingDone {
                        channel_id,
                        hash,
                        path,
                        mode,
                    } => {
                        // We've got all the chunks of data we want.
                        // Stitch it back together and verify the hash of the official file
                        return self.finalize_file(channel_id, &hash, &path, mode);
                    }
=======
                        match storage::local_sync(&hash, None) {
                            Ok((true, _)) => {
                                match self.local_export(&hash, &path, mode) {
                                    Ok(_) => {
                                        self.send(messages::success(channel_id).unwrap())?;
                                        return Ok(());
                                    }
                                    Err(e) => {
                                        self.send(messages::failure(channel_id, &e).unwrap())?;
                                        // We need a way to error out here...
                                        return Err(e);
                                    }
                                }
                            }
                            Ok((false, chunks)) => {
                                self.send(messages::nak(&hash, &chunks).unwrap()).unwrap();
                                continue;
                            }
                            Err(e) => return Err(e),
                        }
                    }
>>>>>>> 57d49ba0
                    State::Done => {
                        return Ok(());
                    }
                    State::Holding { count } => {
                        if count > HOLD_TIMEOUT {
                            return Ok(());
                        } else {
                            state = State::Holding { count: count + 1 };
                            continue;
                        }
                    }
                    _ => continue,
                },
            };

            if let Ok(new_state) = self.process_message(message, state.clone()) {
                state = new_state;
            }
            match state.clone() {
                State::ReceivingDone {
                    channel_id,
                    hash,
                    path,
                    mode,
                } => {
                    // We've got all the chunks of data we want.
                    // Stitch it back together and verify the hash of the official file
                    return self.finalize_file(channel_id, &hash, &path, mode);
                }
                State::Done => return Ok(()),
                _ => continue,
            };
        }
    }

    /// Process a file protocol message
    pub fn process_message(&self, message: Value, state: State) -> Result<State, String> {
        let parsed_message = parsers::parse_message(message);
        let new_state;
        match parsed_message.to_owned() {
            Ok(parsed_message) => {
                match &parsed_message {
                    Message::Sync(hash) => {
                        info!("<- {{ {} }}", hash);
                        new_state = state.clone();
                    }
                    Message::Metadata(hash, num_chunks) => {
                        info!("<- {{ {}, {} }}", hash, num_chunks);
                        storage::store_meta(&hash, *num_chunks).unwrap();
                        new_state = state.clone();
                    }
                    Message::ReceiveChunk(hash, chunk_num, data) => {
                        info!("<- {{ {}, {}, chunk_data }}", hash, chunk_num);
                        storage::store_chunk(&hash, *chunk_num, &data).unwrap();
                        new_state = state.clone();
                    }
                    Message::ACK(ack_hash) => {
                        info!("<- {{ {}, true }}", ack_hash);
                        // TODO: Figure out hash verification here
                        new_state = State::TransmittingDone;
                    }
                    Message::NAK(hash, Some(missing_chunks)) => {
                        info!("<- {{ {}, false, {:?} }}", hash, missing_chunks);
                        self.send_chunks(&hash, &missing_chunks)?;
                        new_state = State::Transmitting;
                    }
                    Message::NAK(hash, None) => {
                        info!("<- {{ {}, false }}", hash);
                        // TODO: Maybe trigger a failure?
                        new_state = state.clone();
                    }
                    Message::ReqReceive(channel_id, hash, path, mode) => {
                        info!(
                            "<- {{ {}, export, {}, {}, {:?} }}",
                            channel_id, hash, path, mode
                        );
                        // The client wants to send us a file.
                        // See what state the file is currently in on our side
                        match storage::validate_file(hash, None) {
                            Ok((true, _)) => {
<<<<<<< HEAD
                                // We've already got all the file data in temporary storage
                                self.send(messages::ack(&hash, None).unwrap()).unwrap();

                                new_state = State::ReceivingDone {
                                    channel_id: *channel_id,
                                    hash: hash.to_string(),
                                    path: path.to_string(),
                                    mode: *mode,
                                };
=======
                                match self.local_export(&hash, &path, Some(*mode)) {
                                    Ok(_) => {
                                        self.send(messages::success(*channel_id).unwrap())?;
                                        new_state = State::Done;
                                    }
                                    Err(e) => {
                                        self.send(messages::failure(*channel_id, &e).unwrap())?;
                                        // We need a way to error out here...
                                        return Err(e);
                                    }
                                }
>>>>>>> 57d49ba0
                            }
                            Ok((false, chunks)) => {
                                // We're missing some number of data chunks of the requrested file
                                self.send(messages::nak(&hash, &chunks).unwrap()).unwrap();
                                new_state = State::Receiving {
                                    channel_id: *channel_id,
                                    hash: hash.to_string(),
                                    path: path.to_string(),
                                    mode: *mode,
                                };
                            }
                            Err(e) => return Err(e),
                        }
                    }
                    Message::ReqTransmit(channel_id, path) => {
                        info!("<- {{ {}, import, {} }}", channel_id, path);
                        // Set up the requested file for transmission
                        match storage::initialize_file(path) {
                            Ok((hash, num_chunks, mode)) => {
                                // It worked, let the requester know we're ready to send
                                self.send(
                                    messages::import_setup_success(
                                        *channel_id,
                                        &hash,
                                        num_chunks,
                                        mode,
                                    ).unwrap(),
                                ).unwrap();

                                new_state = State::Transmitting;
                            }
                            Err(error) => {
                                // It failed. Let the requester know that we can't transmit
                                // the file they want.
                                self.send(
                                    messages::operation_failure(*channel_id, &error).unwrap(),
                                ).unwrap();

                                new_state = State::Done;
                            }
                        }
                    }
                    Message::SuccessReceive(channel_id) => {
                        info!("<- {{ {}, true }}", channel_id);
                        new_state = State::Done;
                    }
                    Message::SuccessTransmit(channel_id, hash, num_chunks, mode) => {
                        match mode {
                            Some(value) => info!(
                                "<- {{ {}, true, {}, {}, {} }}",
                                channel_id, hash, num_chunks, value
                            ),
                            None => {
                                info!("<- {{ {}, true, {}, {} }}", channel_id, hash, num_chunks)
                            }
                        }

                        // TODO: handle channel_id mismatch
                        match storage::validate_file(hash, Some(*num_chunks)) {
                            Ok((true, _)) => {
                                self.send(messages::ack(&hash, Some(*num_chunks)).unwrap())
                                    .unwrap();
                                new_state = State::Done;
                            }
                            Ok((false, chunks)) => {
                                self.send(messages::nak(&hash, &chunks).unwrap()).unwrap();
                                new_state = match state.clone() {
                                    State::StartReceive { path } => State::Receiving {
                                        channel_id: *channel_id,
                                        hash: hash.to_string(),
                                        path: path.to_string(),
                                        mode: *mode,
                                    },
                                    _ => state.clone(),
                                };
                            }
                            Err(e) => return Err(e),
                        }
                    }
                    Message::Failure(channel_id, error_message) => {
                        info!("<- {{ {}, false, {} }}", channel_id, error_message);
                        return Err(format!(
                            "Transmission failure on channel {}. Error returned from server: {}",
                            channel_id, error_message
                        ));
                    }
                }
                Ok(new_state)
            }
            Err(e) => {
                info!("<- what did we get?? {}", e);
                Err(e)
            }
        }
    }
}<|MERGE_RESOLUTION|>--- conflicted
+++ resolved
@@ -201,7 +201,6 @@
                         path,
                         mode,
                     } => {
-<<<<<<< HEAD
                         match storage::validate_file(&hash, None) {
                             Ok((true, _)) => {
                                 self.send(messages::ack(&hash, None).unwrap()).unwrap();
@@ -236,29 +235,6 @@
                         // Stitch it back together and verify the hash of the official file
                         return self.finalize_file(channel_id, &hash, &path, mode);
                     }
-=======
-                        match storage::local_sync(&hash, None) {
-                            Ok((true, _)) => {
-                                match self.local_export(&hash, &path, mode) {
-                                    Ok(_) => {
-                                        self.send(messages::success(channel_id).unwrap())?;
-                                        return Ok(());
-                                    }
-                                    Err(e) => {
-                                        self.send(messages::failure(channel_id, &e).unwrap())?;
-                                        // We need a way to error out here...
-                                        return Err(e);
-                                    }
-                                }
-                            }
-                            Ok((false, chunks)) => {
-                                self.send(messages::nak(&hash, &chunks).unwrap()).unwrap();
-                                continue;
-                            }
-                            Err(e) => return Err(e),
-                        }
-                    }
->>>>>>> 57d49ba0
                     State::Done => {
                         return Ok(());
                     }
@@ -339,7 +315,6 @@
                         // See what state the file is currently in on our side
                         match storage::validate_file(hash, None) {
                             Ok((true, _)) => {
-<<<<<<< HEAD
                                 // We've already got all the file data in temporary storage
                                 self.send(messages::ack(&hash, None).unwrap()).unwrap();
 
@@ -349,19 +324,6 @@
                                     path: path.to_string(),
                                     mode: *mode,
                                 };
-=======
-                                match self.local_export(&hash, &path, Some(*mode)) {
-                                    Ok(_) => {
-                                        self.send(messages::success(*channel_id).unwrap())?;
-                                        new_state = State::Done;
-                                    }
-                                    Err(e) => {
-                                        self.send(messages::failure(*channel_id, &e).unwrap())?;
-                                        // We need a way to error out here...
-                                        return Err(e);
-                                    }
-                                }
->>>>>>> 57d49ba0
                             }
                             Ok((false, chunks)) => {
                                 // We're missing some number of data chunks of the requrested file
