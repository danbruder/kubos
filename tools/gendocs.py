#!/usr/bin/env python
import argparse
import subprocess
import os

GENERATE_XML = """
(cat {0};
echo "";
echo "PROJECT_NUMBER={1}";
echo "OUTPUT_DIRECTORY={2}";
echo "XML_OUTPUT=.";) | doxygen -"""

# DOCS_DIRS = [
<<<<<<< HEAD
# "kubos-core",
# "libcsp",
# "freertos/os",
# "hal/kubos-hal-msp430f5529",
# "hal/kubos-hal",
# "hal/kubos-hal-stm32f4",
=======
# "kubos-core", 
# "libcsp", 
# "freertos/os", 
>>>>>>> 242980fd
# "services/telemetry/telemetry",
# "services/telemetry/telemetry-linux",
# "telemetry-aggregator",
# "telemetry-storage",
# "ipc"]

DOCS_DIRS = [
<<<<<<< HEAD
"hal/kubos-hal",
"hal/kubos-hal-stm32f4",
"hal/kubos-hal-iobc",
"ipc"
=======
    "hal/kubos-hal",
    "hal/kubos-hal-iobc",
    "hal/kubos-hal-msp430f5529",
    "hal/kubos-hal-stm32f4"
>>>>>>> 242980fd
]

def gendocs_xml(dir, doxyfile, version, doc_dir):
    doxycmd = GENERATE_XML.format(doxyfile, version, doc_dir)
    subprocess.call((doxycmd), shell=True, cwd=dir)

def main():
    parser = argparse.ArgumentParser()
    parser.add_argument('--output', metavar='output', default='xml',
                        help='Specifies output directory for docs')
    parser.add_argument('--version', metavar='version', default='0.0.0',
                        help='Specifies release version')

    args = parser.parse_args()

    doc_tags = {}

    doc_dirs = [d for d in DOCS_DIRS if os.path.isdir(d)]


    for dir in doc_dirs:
        doc_dir = os.path.join(os.getcwd(), args.output, dir)
        if not os.path.isdir(doc_dir):
            os.makedirs(doc_dir)
        gendocs_xml(dir, "docs/Doxyfile", args.version, doc_dir)

    subprocess.call("sphinx-build docs/ html/", shell=True)


if __name__ == '__main__':
    main()<|MERGE_RESOLUTION|>--- conflicted
+++ resolved
@@ -11,36 +11,20 @@
 echo "XML_OUTPUT=.";) | doxygen -"""
 
 # DOCS_DIRS = [
-<<<<<<< HEAD
-# "kubos-core",
-# "libcsp",
-# "freertos/os",
-# "hal/kubos-hal-msp430f5529",
-# "hal/kubos-hal",
-# "hal/kubos-hal-stm32f4",
-=======
 # "kubos-core", 
 # "libcsp", 
 # "freertos/os", 
->>>>>>> 242980fd
 # "services/telemetry/telemetry",
 # "services/telemetry/telemetry-linux",
 # "telemetry-aggregator",
-# "telemetry-storage",
-# "ipc"]
+# "telemetry-storage"]
 
 DOCS_DIRS = [
-<<<<<<< HEAD
-"hal/kubos-hal",
-"hal/kubos-hal-stm32f4",
-"hal/kubos-hal-iobc",
-"ipc"
-=======
+    "ipc"
     "hal/kubos-hal",
     "hal/kubos-hal-iobc",
     "hal/kubos-hal-msp430f5529",
     "hal/kubos-hal-stm32f4"
->>>>>>> 242980fd
 ]
 
 def gendocs_xml(dir, doxyfile, version, doc_dir):
