/*
 * KubOS HAL
 * Copyright (C) 2016 Kubos Corporation
 *
 * Licensed under the Apache License, Version 2.0 (the "License");
 * you may not use this file except in compliance with the License.
 * You may obtain a copy of the License at
 *
 *     http://www.apache.org/licenses/LICENSE-2.0
 *
 * Unless required by applicable law or agreed to in writing, software
 * distributed under the License is distributed on an "AS IS" BASIS,
 * WITHOUT WARRANTIES OR CONDITIONS OF ANY KIND, either express or implied.
 * See the License for the specific language governing permissions and
 * limitations under the License.
 */
 /**
<<<<<<< HEAD
   * @defgroup I2C STM32F4 HAL I2C Interface
   * @addtogroup I2C
   * @{
   */
=======
  * @defgroup STM32F4_HAL_I2C
  * @addtogroup STM32F4_HAL_I2C
  * @{
  */
>>>>>>> a1fc3c4f

#if (defined YOTTA_CFG_HARDWARE_I2C) && (YOTTA_CFG_HARDWARE_I2C_COUNT > 0)
#include "kubos-hal/i2c.h"
#include "kubos-hal-stm32f4/i2c.h"
#include "kubos-hal/gpio.h"
#include "FreeRTOS.h"
#include "task.h"
#include "stm32f4xx.h"

/** Time out value used when checking if bit flags are set */
#define FLAG_CHECK_TIMEOUT 200

/**
 * Fetches i2c bus data structure
 * @param num [in] i2c bus num to fetch
 * @return hal_i2c_handle* pointer to data structure
 */
static hal_i2c_handle * hal_i2c_get_handle(KI2CNum num);

/**
 * Initializes i2c bus structure with data needed to setup hardware
 * @param i2c [in] higher level hal i2c data
 * @return hal_i2c_handle* NULL if bad bus num, otherwise data ready for dev setup
 */
static hal_i2c_handle * hal_i2c_device_init(KI2C * i2c);

/**
 * Initializes the I2C according to the specified parameters
 * in the I2C_InitTypeDef and create the associated handle.
 *
 * @note Derived from STM32CubeF4's HAL_I2C_INIT
 * @param handle [out] pointer to hal_i2c_handle containing config information
 * @return KI2CStatus I2C_OK if success, otherwise a specific error flag
 */
static KI2CStatus hal_i2c_hw_init(hal_i2c_handle * handle);

/**
 * Low level I2C hardware setup
 * @note Derived from STM32CubeF4's HAL_I2C_MspInit
 * @param handle [in] pointer to hal_i2c_handle containing config information
 */
static void hal_i2c_msp_init(hal_i2c_handle * handle);

/**
 * I2C hardware cleanup and disabling
 * @param handle [in] pointer to hal_i2c_handle containing config information
 */
static void hal_i2c_terminate(hal_i2c_handle * handle);

/**
 * Checks for the addr flag to be set, with builtin timeout
 * @note Derived from STM32CubeF4's I2C_WaitOnMasterAddressFlagUntilTimeout
 * @param handle [in] Pointer to STM32CubeF4 HAL defined structure for I2C data
 * @param flag [in] I2C flag to check
 * @return KI2CStatus I2C_OK if success, otherwise a specific error flag
 */
static KI2CStatus hal_i2c_check_addr_timeout(I2C_HandleTypeDef * handle, uint32_t flag);

/**
 * Checks for special conditions based on the flag
 * @param handle [in] Pointer to STM32CubeF4 HAL defined structure for I2C data
 * @param flag [out] I2C Flag that should be checked
 * @return KI2CStatus I2C_OK if no special conditions found, specific error otherwise
 */
static KI2CStatus hal_i2c_check_flag_special(I2C_HandleTypeDef * handle, uint32_t flag);

/**
 * Checks specified flag for desired state, with builtin timeout
 * @note Derived from STM32CubeF4's I2C_WaitOnFlagUntilTimeout
 * @param handle [in] Pointer to STM32CubeF4 HAL defined structure for I2C data
 * @param flag [in] I2C Flag that should be checked
 * @param status [in] Indicates whether to check for flag state of SET or RESET
 * @return KI2CStatus I2C_OK if flag is set to desired value within timout, otherwise I2C_TIMEOUT
 */
static KI2CStatus hal_i2c_check_flag_timeout(I2C_HandleTypeDef * handle, uint32_t flag, uint16_t status);

/**
 * Checks for btf flag to reset, with builtin timeout
 * @note Derived from STM32CubeF4's I2C_WaitOnBTFFlagUntilTimeout
 * @param handle [in] Pointer to STM32CubeF4 HAL defined structure for I2C data
 * @return KI2CStatus I2C_OK if btf is reset within timeout, otherwise specific error
 */
static KI2CStatus hal_i2c_check_btf_timeout(I2C_HandleTypeDef * handle);

/**
 * Checks for txe flag to reset, with builtin timeout
 * @note Derived from STM32CubeF4's I2C_WaitOnBTFFlagUntilTimeout
 * @param handle [in] Pointer to STM32CubeF4 HAL defined structure for I2C data
 * @return KI2CStatus I2C_OK if txe is reset within timeout, otherwise specific error
 */
static KI2CStatus hal_i2c_check_txe_timeout(I2C_HandleTypeDef * handle);

/**
 * Master sends slave address for read request
 * @note Derived from STM32CubeF4's I2C_MasterRequestRead
 * @param hal_handle [in] Pointer to STM32CubeF4 HAL defined structure for I2C data
 * @param addr [in] target slave address
 * @return KI2CStatus I2C_OK if success, otherwise specific error
 */
static KI2CStatus hal_i2c_master_request_read(I2C_HandleTypeDef * hal_handle, uint16_t addr);

/**
 * Sends initial receive sequence based on length of data expected
 * @note Partly derived from STM32CubeF4's HAL_I2C_Master_Receive
 * @param hal_handle [in] Pointer to STM32CubeF4 HAL defined structure for I2C data
 * @param addr [in] target slave address
 * @param len [in] length of data expected to be received
 * @return KI2CStatus I2C_OK if success, otherwise specific error
 */
static KI2CStatus hal_i2c_master_setup_read(I2C_HandleTypeDef * hal_handle, uint16_t addr, int len);

/**
 * Master sends slave address for write request
 * @note Derived from STM32CubeF4's I2C_MasterRequestWrite
 * @param hal_handle [in] Pointer to STM32CubeF4 HAL defined structure for I2C data
 * @param addr [in] target slave address
 * @return KI2CStatus I2C_OK if success, otherwise specific error
 */
static KI2CStatus hal_i2c_master_request_write(I2C_HandleTypeDef * hal_handle, uint16_t addr);

/**
 * Sends initial transmit sequence
 * @note Derived from STM32CubeF4's HAL_I2C_Master_Transmit
 * @param hal_handle [in] Pointer to STM32CubeF4 HAL defined structure for I2C data
 * @param addr [in] target slave address
 * @return KI2CStatus I2C_OK if success, otherwise specific error
 */
static KI2CStatus hal_i2c_master_setup_write(I2C_HandleTypeDef * hal_handle, uint16_t addr);

/**
 * Static array of i2c bus handles
 */
static hal_i2c_handle hal_i2c_bus[K_NUM_I2CS];

/* Functions implemented from Kubos-HAL interface */

/**
 * Setup and enable i2c bus
 * @param i2c_num [in] i2c bus to initialize
 * @return KI2CStatus I2C_OK if success, otherwise a specific error flag
 */
KI2CStatus kprv_i2c_dev_init(KI2CNum i2c_num)
{
    KI2C * i2c = kprv_i2c_get(i2c_num);
    if(i2c == NULL)
    {
        return I2C_ERROR;
    }

    //Only I2C master processing is currently supported
    if(i2c->conf.role != K_MASTER)
    {
        return I2C_ERROR;
    }

    hal_i2c_handle * handle = hal_i2c_device_init(i2c);
    if(handle == NULL)
    {
        return I2C_ERROR_NULL_HANDLE;
    }

    return hal_i2c_hw_init(handle);
}

/**
 * i2c hardware cleanup and disabling
 * @param i2c [in] bus num to terminate
 * @return KI2CStatus I2C_OK if success, otherwise a specific error flag
 */
KI2CStatus kprv_i2c_dev_terminate(KI2CNum i2c)
{
    hal_i2c_handle * handle = hal_i2c_get_handle(i2c);
    if (handle == NULL)
    {
        return I2C_ERROR_NULL_HANDLE;
    }

    hal_i2c_terminate(handle);

    return I2C_OK;
}

/**
 * Write data over i2c bus as master
 * @param i2c [in] i2c bus to write to
 * @param addr [in] i2c address to write to
 * @param ptr [in] pointer to data buffer
 * @param len [in] length of data to write
 * @return KI2CStatus I2C_OK on success, otherwise failure
 */
KI2CStatus kprv_i2c_master_write(KI2CNum i2c, uint16_t addr, uint8_t *ptr, int len)
{
    KI2CStatus ret = I2C_OK;

    hal_i2c_handle * handle = hal_i2c_get_handle(i2c);
    if (handle == NULL)
    {
        return I2C_ERROR_NULL_HANDLE;
    }

    I2C_HandleTypeDef * hal_handle = &(handle->hal_handle);
    if ((ret = hal_i2c_master_setup_write(hal_handle, addr)) != I2C_OK)
    {
        return ret;
    }
    while (len > 0)
    {
        /* Wait until TXE is set */
        ret = hal_i2c_check_txe_timeout(hal_handle);
        if (ret != I2C_OK)
        {
            /* Generate Stop */
            hal_handle->Instance->CR1 |= I2C_CR1_STOP;
            return ret;
        }

        /* Write data */
        hal_handle->Instance->DR = (*ptr++);
        len--;

        if ((__HAL_I2C_GET_FLAG(hal_handle, I2C_FLAG_BTF) == SET) && (len != 0))
        {
            /* Write data */
            hal_handle->Instance->DR = (*ptr++);
            len--;
        }

        /* Wait for BTF flag */
        ret = hal_i2c_check_btf_timeout(hal_handle);
        if (ret != I2C_OK)
        {
            /* Generate Stop */
            hal_handle->Instance->CR1 |= I2C_CR1_STOP;
            return ret;
        }
    }

    /* Generate Stop */
    hal_handle->Instance->CR1 |= I2C_CR1_STOP;

    /* clock stretching? */
    if ((ret = hal_i2c_check_flag_timeout(hal_handle, I2C_FLAG_BUSY, SET)) != I2C_OK)
    {
        return ret;
    }

    return ret;
}

/**
 * Read data over i2c bus as master
 * @param i2c i2c bus to read from
 * @param addr i2c address to write to
 * @param ptr pointer to data buffer
 * @param len length of data to read
 * @return KI2CStatus I2C_OK on success, otherwise failure
 */
KI2CStatus kprv_i2c_master_read(KI2CNum i2c, uint16_t addr, uint8_t *ptr, int len)
{
    KI2CStatus ret = I2C_OK;
    hal_i2c_handle * handle = hal_i2c_get_handle(i2c);
    if (handle == NULL)
    {
        return I2C_ERROR_NULL_HANDLE;
    }

    I2C_HandleTypeDef * hal_handle = &(handle->hal_handle);
    if ((ret = hal_i2c_master_setup_read(hal_handle, addr, len)) != I2C_OK)
    {
        return ret;
    }

    /* Data reading process */
    while (len > 0)
    {
        if (len == 1)
        {

            /* Wait for RXNE */
            if ((ret = hal_i2c_check_flag_timeout(hal_handle, I2C_FLAG_RXNE, SET)) != I2C_OK)
            {
                return ret;
            }

            /* clock stretching? */
            if ((ret = hal_i2c_check_flag_timeout(hal_handle, I2C_FLAG_BUSY, SET)) != I2C_OK)
            {
                return ret;
            }

            /* Read data1 */
            uint8_t val = hal_handle->Instance->DR;
            (*ptr++) = val;
            len--;
        }
        else if (len == 2)
        {
            /* Wait for BTF */
            if ((ret = hal_i2c_check_btf_timeout(hal_handle)) != I2C_OK)
            {
                return ret;
            }

            /* Generate Stop */
            hal_handle->Instance->CR1 |= I2C_CR1_STOP;

            /* Read data1 */
            uint8_t val = hal_handle->Instance->DR;
            (*ptr++) = val;
            len--;

            /* Read data2 */
            val = hal_handle->Instance->DR;
            (*ptr++) = val;
            len--;
        }
        else if (len == 3)
        {
            /* Wait for BTF to be set */
            if ((ret = hal_i2c_check_btf_timeout(hal_handle)) != I2C_OK)
            {
                return ret;
            }

            /* Disable Acknowledge */
            hal_handle->Instance->CR1 &= ~I2C_CR1_ACK;

            /* Read data */
            uint8_t val = hal_handle->Instance->DR;
            (*ptr++) = val;
            len--;

            /* Wait for BTF to be set */
            if ((ret = hal_i2c_check_btf_timeout(hal_handle)) != I2C_OK)
            {
                return ret;
            }

            /* Generate Stop */
            hal_handle->Instance->CR1 |= I2C_CR1_STOP;

            /* Read data */
            val = hal_handle->Instance->DR;
            (*ptr++) = val;
            len--;

            /* Read data */
            val = hal_handle->Instance->DR;
            (*ptr++) = val;
            len--;
        }
        else
        {

            /* Wait for BTF to be set */
            if ((ret = hal_i2c_check_btf_timeout(hal_handle)) != I2C_OK)
            {
                return ret;
            }

            uint8_t val = hal_handle->Instance->DR;
            (*ptr++) = val;
            len--;
        }
    }
    return ret;
}

/* Private hal functions */

static hal_i2c_handle* hal_i2c_get_handle(KI2CNum num)
{
    //Validate I2C number
    if(num < 0 || num > K_NUM_I2CS)
    {
        return 0;
    }

    return &hal_i2c_bus[num-1];
}

static hal_i2c_handle * hal_i2c_device_init(KI2C * i2c)
{
    hal_i2c_handle * handle = NULL;
    if (i2c != NULL)
    {
        handle = hal_i2c_get_handle(i2c->bus_num);
        if (handle != NULL)
        {
            KI2CConf config = i2c->conf;
            handle->ki2c = i2c;

            switch(config.addressing_mode)
            {
            	case K_ADDRESSINGMODE_10BIT:
            		handle->hal_handle.Init.AddressingMode = K_ADDRESSINGMODE_10BIT;
            		break;
            	case K_ADDRESSINGMODE_7BIT:
            	default:
            		handle->hal_handle.Init.AddressingMode = K_ADDRESSINGMODE_7BIT;
            		break;
            }

            if(config.clock_speed < 0)
            {
            	handle->hal_handle.Init.ClockSpeed = 0;
            }
            else if(config.clock_speed > 400000)
            {
            	handle->hal_handle.Init.ClockSpeed = 400000;
            }
            else
            {
            	handle->hal_handle.Init.ClockSpeed      = config.clock_speed;
            }

            handle->hal_handle.Init.DualAddressMode = I2C_DUALADDRESS_DISABLE;
            handle->hal_handle.Init.DutyCycle       = I2C_DUTYCYCLE_2;
            handle->hal_handle.Init.GeneralCallMode = I2C_GENERALCALL_DISABLE;
            handle->hal_handle.Init.NoStretchMode   = I2C_NOSTRETCH_DISABLE;
            handle->hal_handle.Init.OwnAddress1     = 0x00;
            handle->hal_handle.Init.OwnAddress2     = 0x00;

            switch(i2c->bus_num)
            {
#ifdef YOTTA_CFG_HARDWARE_I2C_I2C1
                case K_I2C1:
                {
                    handle->hal_handle.Instance = I2C1;
                    /* gpio pins */
                    handle->pins.scl = STM32F4_PIN_MASK(YOTTA_CFG_HARDWARE_I2C_I2C1_SCL_PIN);
                    handle->pins.scl_mode = YOTTA_CFG_HARDWARE_I2C_I2C1_SCL_MODE;
                    handle->pins.scl_pullup = YOTTA_CFG_HARDWARE_I2C_I2C1_SCL_PULLUP;
                    handle->pins.scl_speed = YOTTA_CFG_HARDWARE_I2C_I2C1_SCL_SPEED;
                    handle->pins.sda = STM32F4_PIN_MASK(YOTTA_CFG_HARDWARE_I2C_I2C1_SDA_PIN);
                    handle->pins.sda_mode = YOTTA_CFG_HARDWARE_I2C_I2C1_SDA_MODE;
                    handle->pins.sda_pullup = YOTTA_CFG_HARDWARE_I2C_I2C1_SDA_PULLUP;
                    handle->pins.sda_speed = YOTTA_CFG_HARDWARE_I2C_I2C1_SDA_SPEED;
                    handle->pins.alt = YOTTA_CFG_HARDWARE_I2C_I2C1_ALT;
                    handle->pins.gpio_port = STM32F4_PIN_GPIO(YOTTA_CFG_HARDWARE_I2C_I2C1_SCL_PIN);
                    handle->pins.ev_irqn = I2C1_EV_IRQn;
                    handle->pins.er_irqn = I2C1_ER_IRQn;
                    break;
                }
#endif
#ifdef YOTTA_CFG_HARDWARE_I2C_I2C2
                case K_I2C2:
                {
                    handle->hal_handle.Instance = I2C2;
                    /* gpio pins */
                    handle->pins.scl = STM32F4_PIN_MASK(YOTTA_CFG_HARDWARE_I2C_I2C2_SCL_PIN);
                    handle->pins.scl_mode = YOTTA_CFG_HARDWARE_I2C_I2C2_SCL_MODE;
                    handle->pins.scl_pullup = YOTTA_CFG_HARDWARE_I2C_I2C2_SCL_PULLUP;
                    handle->pins.scl_speed = YOTTA_CFG_HARDWARE_I2C_I2C2_SCL_SPEED;
                    handle->pins.sda = STM32F4_PIN_MASK(YOTTA_CFG_HARDWARE_I2C_I2C2_SDA_PIN);
                    handle->pins.sda_mode = YOTTA_CFG_HARDWARE_I2C_I2C2_SDA_MODE;
                    handle->pins.sda_pullup = YOTTA_CFG_HARDWARE_I2C_I2C2_SDA_PULLUP;
                    handle->pins.sda_speed = YOTTA_CFG_HARDWARE_I2C_I2C2_SDA_SPEED;
                    handle->pins.alt = YOTTA_CFG_HARDWARE_I2C_I2C2_ALT;
                    handle->pins.gpio_port = STM32F4_PIN_GPIO(YOTTA_CFG_HARDWARE_I2C_I2C2_SCL_PIN);
                    handle->pins.ev_irqn = I2C2_EV_IRQn;
                    handle->pins.er_irqn = I2C2_ER_IRQn;
                    break;
                }
#endif
#ifdef YOTTA_CFG_HARDWARE_I2C_I2C3
                case K_I2C3:
                {
                    handle->hal_handle.Instance = I2C3;
                    /* gpio pins */
                    handle->pins.scl = STM32F4_PIN_MASK(YOTTA_CFG_HARDWARE_I2C_I2C3_SCL_PIN);
                    handle->pins.scl_mode = YOTTA_CFG_HARDWARE_I2C_I2C3_SCL_MODE;
                    handle->pins.scl_pullup = YOTTA_CFG_HARDWARE_I2C_I2C3_SCL_PULLUP;
                    handle->pins.scl_speed = YOTTA_CFG_HARDWARE_I2C_I2C3_SCL_SPEED;
                    handle->pins.sda = STM32F4_PIN_MASK(YOTTA_CFG_HARDWARE_I2C_I2C3_SDA_PIN);
                    handle->pins.sda_mode = YOTTA_CFG_HARDWARE_I2C_I2C3_SDA_MODE;
                    handle->pins.sda_pullup = YOTTA_CFG_HARDWARE_I2C_I2C3_SDA_PULLUP;
                    handle->pins.sda_speed = YOTTA_CFG_HARDWARE_I2C_I2C3_SDA_SPEED;
                    handle->pins.alt = YOTTA_CFG_HARDWARE_I2C_I2C3_ALT;
                    handle->pins.gpio_port = STM32F4_PIN_GPIO(YOTTA_CFG_HARDWARE_I2C_I2C3_SCL_PIN);
                    handle->pins.ev_irqn = I2C3_EV_IRQn;
                    handle->pins.er_irqn = I2C3_ER_IRQn;
                    break;
                }
#endif
                default:
                {
                    handle = NULL;
                }
            }
        }
    }
    return handle;
}

static KI2CStatus hal_i2c_hw_init(hal_i2c_handle * handle)
{
    I2C_HandleTypeDef * hi2c;
    uint32_t freqrange = 0;
    uint32_t pclk1 = 0;

    if(handle == NULL)
    {
        return I2C_ERROR_NULL_HANDLE;
    }

    hi2c = &(handle->hal_handle);

    /* Allocate lock resource and initialize it */
    hi2c->Lock = HAL_UNLOCKED;
    /* Init the low level hardware : GPIO, CLOCK, NVIC */
    hal_i2c_msp_init(handle);

    /* Disable the selected I2C peripheral */
    __HAL_I2C_DISABLE(hi2c);

    /* Get PCLK1 frequency */
    pclk1 = HAL_RCC_GetPCLK1Freq();

    /* Calculate frequency range */
    freqrange = I2C_FREQRANGE(pclk1);

    /*---------------------------- I2Cx CR2 Configuration ----------------------*/
    /* Configure I2Cx: Frequency range */
    hi2c->Instance->CR2 = freqrange;

    /*---------------------------- I2Cx TRISE Configuration --------------------*/
    /* Configure I2Cx: Rise Time */
    hi2c->Instance->TRISE = I2C_RISE_TIME(freqrange, hi2c->Init.ClockSpeed);

    /*---------------------------- I2Cx CCR Configuration ----------------------*/
    /* Configure I2Cx: Speed */
    hi2c->Instance->CCR = I2C_SPEED(pclk1, hi2c->Init.ClockSpeed, hi2c->Init.DutyCycle);

    /*---------------------------- I2Cx CR1 Configuration ----------------------*/
    /* Configure I2Cx: Generalcall and NoStretch mode */
    hi2c->Instance->CR1 = (hi2c->Init.GeneralCallMode | hi2c->Init.NoStretchMode);

    /*---------------------------- I2Cx OAR1 Configuration ---------------------*/
    /* Configure I2Cx: Own Address1 and addressing mode */
    hi2c->Instance->OAR1 = (hi2c->Init.AddressingMode | hi2c->Init.OwnAddress1);

    /*---------------------------- I2Cx OAR2 Configuration ---------------------*/
    /* Configure I2Cx: Dual mode and Own Address2 */
    hi2c->Instance->OAR2 = (hi2c->Init.DualAddressMode | hi2c->Init.OwnAddress2);

    /* Enable the selected I2C peripheral */
    __HAL_I2C_ENABLE(hi2c);

    return I2C_OK;
}

static void hal_i2c_msp_init(hal_i2c_handle * handle)
{
    GPIO_InitTypeDef  GPIO_InitStruct;

    /*##-1- Enable GPIO Clocks #################################################*/
    /* Enable GPIO clock */
    switch(handle->ki2c->bus_num)
    {
#ifdef YOTTA_CFG_HARDWARE_I2C_I2C1
        case K_I2C1:
        {
            __HAL_RCC_GPIOB_CLK_ENABLE();
            break;
        }
#endif
#ifdef YOTTA_CFG_HARDWARE_I2C_I2C2
        case K_I2C2:
        {
            __HAL_RCC_GPIOB_CLK_ENABLE();
            break;
        }
#endif
    }

    /*##-2- Configure peripheral GPIO ##########################################*/
    /* I2C SCL TX GPIO pin configuration  */
    GPIO_InitStruct.Pin       = handle->pins.scl;
    GPIO_InitStruct.Mode      = GPIO_MODE_AF_PP;
    GPIO_InitStruct.Pull      = GPIO_NOPULL;
    GPIO_InitStruct.Speed     = GPIO_SPEED_MEDIUM;
    GPIO_InitStruct.Alternate = handle->pins.alt;
    HAL_GPIO_Init(handle->pins.gpio_port, &GPIO_InitStruct);

    /* I2C SDA RX GPIO pin configuration  */
    GPIO_InitStruct.Pin       = handle->pins.sda;
    GPIO_InitStruct.Mode      = GPIO_MODE_AF_OD;
    GPIO_InitStruct.Pull      = GPIO_PULLUP;
    GPIO_InitStruct.Alternate = handle->pins.alt;
    HAL_GPIO_Init(handle->pins.gpio_port, &GPIO_InitStruct);

    /*##-3- Enable I2C peripherals Clock #######################################*/
    /* Enable I2C1 clock */
    switch(handle->ki2c->bus_num)
    {
#ifdef YOTTA_CFG_HARDWARE_I2C_I2C1
        case K_I2C1:
        {
            __HAL_RCC_I2C1_CLK_ENABLE();
            break;
        }
#endif
#ifdef YOTTA_CFG_HARDWARE_I2C_I2C2
        case K_I2C2:
        {
            __HAL_RCC_I2C2_CLK_ENABLE();
            break;
        }
#endif
    }

    /*##-4- Configure the NVIC for I2C #########################################*/
    /* NVIC for I2C1 */
    HAL_NVIC_SetPriority(handle->pins.er_irqn, 1, 0);
    HAL_NVIC_EnableIRQ(handle->pins.er_irqn);
    HAL_NVIC_SetPriority(handle->pins.ev_irqn, 2, 0);
    HAL_NVIC_EnableIRQ(handle->pins.ev_irqn);
}

static void hal_i2c_terminate(hal_i2c_handle * handle)
{
  /*##-1- Reset peripherals ##################################################*/
  switch(handle->ki2c->bus_num)
  {
#ifdef YOTTA_CFG_HARDWARE_I2C_I2C1
      case K_I2C1:
      {
          __HAL_RCC_I2C1_FORCE_RESET();
          __HAL_RCC_I2C1_RELEASE_RESET();
          break;
      }
#endif
#ifdef YOTTA_CFG_HARDWARE_I2C_I2C2
      case K_I2C2:
      {
          __HAL_RCC_I2C2_FORCE_RESET();
          __HAL_RCC_I2C2_RELEASE_RESET();
          break;
      }
#endif
  }

  /*##-2- Disable peripherals and GPIO Clocks ################################*/
  /* Configure I2C Tx as alternate function  */
  HAL_GPIO_DeInit(handle->pins.gpio_port, handle->pins.scl);
  /* Configure I2C Rx as alternate function  */
  HAL_GPIO_DeInit(handle->pins.gpio_port, handle->pins.sda);

  /*##-3- Disable the NVIC for I2C ###########################################*/
  HAL_NVIC_DisableIRQ(handle->pins.er_irqn);
  HAL_NVIC_DisableIRQ(handle->pins.ev_irqn);
}

static KI2CStatus hal_i2c_check_addr_timeout(I2C_HandleTypeDef * handle, uint32_t flag)
{
    KI2CStatus ret = hal_i2c_check_flag_timeout(handle, flag, RESET);
    switch(ret)
    {
        case I2C_OK: return I2C_OK;
        case I2C_ERROR_TIMEOUT: return I2C_ERROR_ADDR_TIMEOUT;
        default: return ret;
    }
}

static KI2CStatus hal_i2c_check_btf_timeout(I2C_HandleTypeDef * handle)
{
    KI2CStatus ret = hal_i2c_check_flag_timeout(handle, I2C_FLAG_BTF, RESET);
    switch(ret)
    {
        case I2C_OK: return I2C_OK;
        case I2C_ERROR_TIMEOUT: return I2C_ERROR_BTF_TIMEOUT;
        default: return ret;
    }
}

static KI2CStatus hal_i2c_check_txe_timeout(I2C_HandleTypeDef * handle)
{
    KI2CStatus ret = hal_i2c_check_flag_timeout(handle, I2C_FLAG_TXE, RESET);
    switch(ret)
    {
        case I2C_OK: return I2C_OK;
        case I2C_ERROR_TIMEOUT: return I2C_ERROR_TXE_TIMEOUT;
        default: return ret;
    }
}

static KI2CStatus hal_i2c_check_flag_special(I2C_HandleTypeDef * handle, uint32_t flag)
{
    if ((flag == I2C_FLAG_BTF) || (flag == I2C_FLAG_TXE))
    {
        /* Check for NACK */
        if (__HAL_I2C_GET_FLAG(handle, I2C_FLAG_AF) == SET)
        {
            __HAL_I2C_CLEAR_FLAG(handle, I2C_FLAG_AF);
            return I2C_ERROR_NACK;
        }
    }
    else if (flag == I2C_FLAG_ADDR)
    {
        if (__HAL_I2C_GET_FLAG(handle, I2C_FLAG_AF) == SET)
        {
            /* Generate Stop */
            handle->Instance->CR1 |= I2C_CR1_STOP;

            /* Clear AF */
            __HAL_I2C_CLEAR_FLAG(handle, I2C_FLAG_AF);

            return I2C_ERROR_AF;
        }
    }
    return I2C_OK;
}

static KI2CStatus hal_i2c_check_flag_timeout(I2C_HandleTypeDef * handle, uint32_t flag, uint16_t status)
{
    uint16_t count = 0;
    KI2CStatus ret;

    while((__HAL_I2C_GET_FLAG(handle, flag) ? SET : RESET) == status)
    {
        if ((ret = hal_i2c_check_flag_special(handle, flag)) != I2C_OK)
        {
            return ret;
        }
        if (count >= FLAG_CHECK_TIMEOUT)
        {
            return I2C_ERROR_TIMEOUT;
        }
        count++;
        vTaskDelay(5);
    }
    return I2C_OK;
}


static KI2CStatus hal_i2c_master_request_read(I2C_HandleTypeDef * hal_handle, uint16_t addr)
{
    KI2CStatus ret = I2C_OK;

    /* Enable Acknowledge */
    hal_handle->Instance->CR1 |= I2C_CR1_ACK;

    /* Generate Start */
    hal_handle->Instance->CR1 |= I2C_CR1_START;

    /* Wait for SB */
    if ((ret = hal_i2c_check_flag_timeout(hal_handle, I2C_FLAG_SB, RESET)) != I2C_OK)
    {
        return ret;
    }
    /* Send slave address */
    if(hal_handle->Init.AddressingMode == K_ADDRESSINGMODE_7BIT)
    {
        /* Send slave address */
        hal_handle->Instance->DR = I2C_7BIT_ADD_READ(addr);
    }
    else if(hal_handle->Init.AddressingMode == K_ADDRESSINGMODE_10BIT)
    {
        /* Send header of slave address */
        hal_handle->Instance->DR = I2C_10BIT_HEADER_WRITE(addr);

        /* Wait until ADD10 flag is set */
        if((ret = hal_i2c_check_addr_timeout(hal_handle, I2C_FLAG_ADD10)) != I2C_OK)
        {
          return ret;
        }

        /* Send slave address */
        hal_handle->Instance->DR = I2C_10BIT_ADDRESS(addr);

        /* Wait until ADDR flag is set */
        if((ret = hal_i2c_check_addr_timeout(hal_handle, I2C_FLAG_ADDR)) != I2C_OK)
        {
          return ret;
        }

        /* Clear ADDR flag */
        __HAL_I2C_CLEAR_ADDRFLAG(hal_handle);

        /* Generate Restart */
        hal_handle->Instance->CR1 |= I2C_CR1_START;

        /* Wait until SB flag is set */
        if((ret = hal_i2c_check_flag_timeout(hal_handle, I2C_FLAG_SB, RESET)) != I2C_OK)
        {
          return ret;
        }

        /* Send header of slave address */
        hal_handle->Instance->DR = I2C_10BIT_HEADER_READ(addr);
    }
    else
    {
        //Bad addressing mode
        return I2C_ERROR;
    }

    /* Wait for ADDR */
    ret = hal_i2c_check_addr_timeout(hal_handle, I2C_FLAG_ADDR);

    return ret;
}

static KI2CStatus hal_i2c_master_setup_read(I2C_HandleTypeDef * hal_handle, uint16_t addr, int len)
{
    KI2CStatus ret = I2C_OK;
    // I2C_7BIT_ADD_READ expects an address already shifted
    uint16_t slave_addr = addr << 1;

    /* Check if I2C Busy */
    if ((ret = hal_i2c_check_flag_timeout(hal_handle, I2C_FLAG_BUSY, SET)) != I2C_OK)
    {
        return ret;
    }
    /* Disable pos */
    hal_handle->Instance->CR1 &= ~I2C_CR1_POS;

    /* Send Slave Address */
    if (( ret = hal_i2c_master_request_read(hal_handle, slave_addr)) != I2C_OK)
    {
        return ret;
    }
    switch(len)
    {
        case 0:
        {
            /* Clear ADDR */
            __HAL_I2C_CLEAR_ADDRFLAG(hal_handle);

            /* Generate Stop */
            hal_handle->Instance->CR1 |= I2C_CR1_STOP;
            break;
        }
        case 1:
        {
            /* Disable Acknowledge */
            hal_handle->Instance->CR1 &= ~I2C_CR1_ACK;

            /* Clear ADDR */
            __HAL_I2C_CLEAR_ADDRFLAG(hal_handle);

            /* Generate Stop */
            hal_handle->Instance->CR1 |= I2C_CR1_STOP;
            break;
        }
        case 2:
        {
            /* Disable Acknowledge */
            hal_handle->Instance->CR1 &= ~I2C_CR1_ACK;

            /* Enable POS */
            hal_handle->Instance->CR1 |= I2C_CR1_POS;

            /* Clear ADDR */
            __HAL_I2C_CLEAR_ADDRFLAG(hal_handle);
            break;
        }
        default:
        {
            /* Enable Acknowledge */
            hal_handle->Instance->CR1 |= I2C_CR1_ACK;

            /* Clear ADDR */
            __HAL_I2C_CLEAR_ADDRFLAG(hal_handle);
            break;
        }
    }

    return ret;
}


static KI2CStatus hal_i2c_master_request_write(I2C_HandleTypeDef * hal_handle, uint16_t addr)
{
    KI2CStatus ret = I2C_OK;

    /* Generate Start */
    hal_handle->Instance->CR1 |= I2C_CR1_START;

    /* Wait for SB */
    if ((ret = hal_i2c_check_flag_timeout(hal_handle, I2C_FLAG_SB, RESET)) != I2C_OK)
    {
        return ret;
    }

    /* Send slave address */
    if(hal_handle->Init.AddressingMode == K_ADDRESSINGMODE_7BIT)
    {
        /* Send slave address */
    	hal_handle->Instance->DR = I2C_7BIT_ADD_WRITE(addr);
    }
    else if(hal_handle->Init.AddressingMode == K_ADDRESSINGMODE_10BIT)
    {
        /* Send header of slave address */
    	hal_handle->Instance->DR = I2C_10BIT_HEADER_WRITE(addr);

        /* Wait until ADD10 flag is set */
        if((ret = hal_i2c_check_addr_timeout(hal_handle, I2C_FLAG_ADD10)) != HAL_OK)
        {
        	return ret;
        }

        /* Send slave address */
        hal_handle->Instance->DR = I2C_10BIT_ADDRESS(addr);
    }
    else
    {
    	//Bad addressing mode
    	return I2C_ERROR;
    }

    /* Wait for ADDR */
    ret = hal_i2c_check_addr_timeout(hal_handle, I2C_FLAG_ADDR);

    return ret;
}

static KI2CStatus hal_i2c_master_setup_write(I2C_HandleTypeDef * hal_handle, uint16_t addr)
{
    KI2CStatus ret = I2C_OK;
    // I2C_7BIT_ADD_WRITE expects address already shifted
    uint16_t slave_addr = addr << 1;

    /* Check if I2C is busy */
    if ((ret = hal_i2c_check_flag_timeout(hal_handle, I2C_FLAG_BUSY, SET)) != I2C_OK)
    {
        return ret;
    }
    /* Disable Pos */
    hal_handle->Instance->CR1 &= ~I2C_CR1_POS;

    /* Send Slave Address */
    ret = hal_i2c_master_request_write(hal_handle, slave_addr);

    if (ret == I2C_OK)
    {
        /* Clear ADDR flag */
        __HAL_I2C_CLEAR_ADDRFLAG(hal_handle);
    }

    return ret;
}

#endif

/* @} */<|MERGE_RESOLUTION|>--- conflicted
+++ resolved
@@ -14,18 +14,11 @@
  * See the License for the specific language governing permissions and
  * limitations under the License.
  */
- /**
-<<<<<<< HEAD
-   * @defgroup I2C STM32F4 HAL I2C Interface
-   * @addtogroup I2C
-   * @{
-   */
-=======
-  * @defgroup STM32F4_HAL_I2C
-  * @addtogroup STM32F4_HAL_I2C
-  * @{
-  */
->>>>>>> a1fc3c4f
+/**
+ * @defgroup STM32F4_HAL_I2C STM32F4 HAL I2C Interface
+ * @addtogroup STM32F4_HAL_I2C
+ * @{
+ */
 
 #if (defined YOTTA_CFG_HARDWARE_I2C) && (YOTTA_CFG_HARDWARE_I2C_COUNT > 0)
 #include "kubos-hal/i2c.h"
