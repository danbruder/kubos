<<<<<<< HEAD
=======
//
// Copyright (C) 2018 Kubos Corporation
//
// Licensed under the Apache License, Version 2.0 (the "License")
// you may not use this file except in compliance with the License.
// You may obtain a copy of the License at
//
// http://www.apache.org/licenses/LICENSE-2.0
//
// Unless required by applicable law or agreed to in writing, software
// distributed under the License is distributed on an "AS IS" BASIS,
// WITHOUT WARRANTIES OR CONDITIONS OF ANY KIND, either express or implied.
// See the License for the specific language governing permissions and
// limitations under the License.
//

>>>>>>> 6529e35d
extern crate cbor_protocol;
extern crate file_protocol;
extern crate kubos_system;
extern crate log;
extern crate simplelog;

use kubos_system::Config as ServiceConfig;
use std::thread;

use file_protocol::{messages, FileProtocol, State};

// How many times do we read no messages
// while holding before killing the thread
const HOLD_TIMEOUT: u16 = 5;

// We need this in this lib.rs file so we can build integration tests
pub fn recv_loop(config: ServiceConfig) -> Result<(), String> {
<<<<<<< HEAD
    let socket = match UdpSocket::bind(config.hosturl()) {
        Ok(s) => s,
        Err(e) => panic!("Couldn't bind to socket {}", e),
    };

    loop {
        let mut buf = [0; 4096];
        let (num_bytes, source) = match socket.peek_from(&mut buf) {
            Ok((num_bytes, source)) => {
                println!("got {} from {:?}", num_bytes, source);
                (num_bytes, source)
            }
            Err(e) => panic!("No data received {}", e),
        };

        let cloned_socket = socket.try_clone().expect("can't clone");
        // thread::spawn(move || {
        let f_protocol = FileProtocol::new_from_socket(
            cloned_socket,
            format!("{}", source.ip()).to_owned(),
            source.port(),
            Role::Server,
        );

        match f_protocol.message_engine(None, Duration::from_secs(1), false) {
            Ok(Some(Message::Metadata(_, _))) => {
                match f_protocol.message_engine(None, Duration::from_secs(1), false) {
                    Ok(Some(Message::ReqReceive(channel, hash, path, mode))) => {
                        f_protocol.message_engine(None, Duration::from_secs(1), true);
                        match f_protocol.finalize_file(&hash, &path, mode) {
                            Ok(_) => f_protocol.send_success(channel),
                            Err(e) => {
                                f_protocol.send_failure(channel, &e);
                                Ok(())
                            }
                        }
                    }
                    _ => {
                        f_protocol.message_engine(None, Duration::from_secs(1), true);
                        Ok(())
                    }
                }
            }
            _ => {
                f_protocol.message_engine(None, Duration::from_secs(1), true);
                Ok(())
            }
        };
        // });

        // thread::sleep(Duration::from_secs(1));
    }

    return Ok(());

    // loop {
    //     // Listen on UDP port

    //     let peer =  c_protocol.peek_peer()?;

    //     info!("spawn thread for {:?}", peer);

    //     // Break the processing work off into its own thread so we can
    //     // listen for requests from other clients
    //     thread::spawn(move || {
    //         // Set up the file system processor with the reply socket information
    //         // TODO: Opening a second local port might be a terrible plan. Though it is kind of what TCP does
    //         let f_protocol = FileProtocol::new(format!("{}", peer.ip()).to_owned(), peer.port(), Role::Server);

    //         f_protocol.message_engine(None, true);

    //         // // Parse it into a known message type and process
    //         // // TODO: Convert the various failures/unwraps to nice error printing
    //         // if let Ok(message) = f_protocol.process_message(message) {
    //         //     match message {
    //         //         Message::ReqReceive(channel_id, hash, path, mode) => {
    //         //             // The client wants to send us a file.
    //         //             // Go listen for the chunks.
    //         //             // Note: Won't return until we've received all of them.
    //         //             // (so could potentially never return)
    //         //             f_protocol.sync_and_send(&hash, None).unwrap();

    //         //             match f_protocol.finalize_file(&hash, &path, mode) {
    //         //                 Ok(()) => {
    //         //                     f_protocol.send_success(channel_id).unwrap();
    //         //                 }
    //         //                 Err(error) => {
    //         //                     f_protocol.send_failure(channel_id, &error).unwrap();
    //         //                 }
    //         //             }
    //         //         }
    //         //         _ => {
    //         //             // Whatever action was needed for this particular message
    //         //             // was already taken care of by `process_message()`
    //         //         }
    //         //     }
    //         // } else {
    //         //     // Q: Do we want to do any kind of error handling,
    //         //     //    or just move on to the next message?
    //         // }
    //     });
    // }
}

// pub fn recv_loop(config: ServiceConfig) -> Result<(), String> {
//     let c_protocol = CborProtocol::new(config.hosturl());

//     loop {
//         // Listen on UDP port
//         let (peer, message) = match c_protocol.recv_message_peer()? {
//             (peer, Some(data)) => (peer, data),
//             _ => continue,
//         };

//         // Break the processing work off into its own thread so we can
//         // listen for requests from other clients
//         thread::spawn(move || {
//             // Set up the file system processor with the reply socket information
//             // TODO: Opening a second local port might be a terrible plan. Though it is kind of what TCP does
//             let f_protocol = FileProtocol::new(format!("{}", peer.ip()).to_owned(), peer.port());

//             // Parse it into a known message type and process
//             // TODO: Convert the various failures/unwraps to nice error printing
//             if let Ok(message) = f_protocol.process_message(message) {
//                 match message {
//                     Message::Metadata(hash, num_chunks) => {
//                         // A client has notified us of a file we should be prepared to receive
//                         f_protocol.store_meta(&hash, num_chunks).unwrap();
//                     }
//                     Message::NAK(hash, missing_chunks) => {
//                         // Some number of chunks weren't received by the client.
//                         // Resend them
//                         if let Some(chunks) = missing_chunks {
//                             f_protocol.send_chunks(&hash, &chunks).unwrap();
//                         }
//                     }
//                     Message::ReqReceive(channel_id, hash, path, mode) => {
//                         // The client wants to send us a file.
//                         // Go listen for the chunks.
//                         // Note: Won't return until we've received all of them.
//                         // (so could potentially never return)
//                         f_protocol.sync_and_send(&hash, None).unwrap();

//                         match f_protocol.finalize_file(&hash, &path, mode) {
//                             Ok(()) => {
//                                 f_protocol.send_success(channel_id).unwrap();
//                             }
//                             Err(error) => {
//                                 f_protocol.send_failure(channel_id, &error).unwrap();
//                             }
//                         }
//                     }
//                     _ => {
//                         // Whatever action was needed for this particular message
//                         // was already taken care of by `process_message()`
//                     }
//                 }
//             } else {
//                 // Q: Do we want to do any kind of error handling,
//                 //    or just move on to the next message?
//             }
//         });
//     }
// }
=======
    let c_protocol = cbor_protocol::Protocol::new(config.hosturl());

    loop {
        let (source, first_message) = c_protocol.recv_message_peer()?;

        thread::spawn(move || {
            let mut state = State::Holding { count: 0 };

            let f_protocol = FileProtocol::new(String::from("127.0.0.1"), source.port());

            if let Some(msg) = first_message {
                if let Ok(new_state) = f_protocol.on_message(msg, state.clone()) {
                    state = new_state;
                }
            }
            loop {
                match f_protocol.recv(None) {
                    Ok(Some(message)) => {
                        if let Ok(new_state) = f_protocol.on_message(message.clone(), state.clone())
                        {
                            state = new_state;
                        }
                    }
                    _ => {
                        // Probably should check the type of error...
                        // For now we'll assume its just no msg received
                        match state.clone() {
                            State::Receiving {
                                channel_id,
                                hash,
                                path,
                                mode,
                            } => match f_protocol.local_export(&hash, &path, mode) {
                                Ok(_) => {
                                    f_protocol
                                        .send(messages::success(channel_id).unwrap())
                                        .unwrap();
                                    return;
                                }
                                Err(e) => {
                                    f_protocol
                                        .send(messages::failure(channel_id, &e).unwrap())
                                        .unwrap();
                                }
                            },
                            State::Done => {
                                return;
                            }
                            State::Holding { count } => {
                                if count > HOLD_TIMEOUT {
                                    return;
                                } else {
                                    state = State::Holding { count: count + 1 };
                                }
                            }
                            _ => {}
                        }
                    }
                }
            }
        });
    }
}
>>>>>>> 6529e35d
<|MERGE_RESOLUTION|>--- conflicted
+++ resolved
@@ -1,5 +1,3 @@
-<<<<<<< HEAD
-=======
 //
 // Copyright (C) 2018 Kubos Corporation
 //
@@ -16,7 +14,6 @@
 // limitations under the License.
 //
 
->>>>>>> 6529e35d
 extern crate cbor_protocol;
 extern crate file_protocol;
 extern crate kubos_system;
@@ -34,172 +31,6 @@
 
 // We need this in this lib.rs file so we can build integration tests
 pub fn recv_loop(config: ServiceConfig) -> Result<(), String> {
-<<<<<<< HEAD
-    let socket = match UdpSocket::bind(config.hosturl()) {
-        Ok(s) => s,
-        Err(e) => panic!("Couldn't bind to socket {}", e),
-    };
-
-    loop {
-        let mut buf = [0; 4096];
-        let (num_bytes, source) = match socket.peek_from(&mut buf) {
-            Ok((num_bytes, source)) => {
-                println!("got {} from {:?}", num_bytes, source);
-                (num_bytes, source)
-            }
-            Err(e) => panic!("No data received {}", e),
-        };
-
-        let cloned_socket = socket.try_clone().expect("can't clone");
-        // thread::spawn(move || {
-        let f_protocol = FileProtocol::new_from_socket(
-            cloned_socket,
-            format!("{}", source.ip()).to_owned(),
-            source.port(),
-            Role::Server,
-        );
-
-        match f_protocol.message_engine(None, Duration::from_secs(1), false) {
-            Ok(Some(Message::Metadata(_, _))) => {
-                match f_protocol.message_engine(None, Duration::from_secs(1), false) {
-                    Ok(Some(Message::ReqReceive(channel, hash, path, mode))) => {
-                        f_protocol.message_engine(None, Duration::from_secs(1), true);
-                        match f_protocol.finalize_file(&hash, &path, mode) {
-                            Ok(_) => f_protocol.send_success(channel),
-                            Err(e) => {
-                                f_protocol.send_failure(channel, &e);
-                                Ok(())
-                            }
-                        }
-                    }
-                    _ => {
-                        f_protocol.message_engine(None, Duration::from_secs(1), true);
-                        Ok(())
-                    }
-                }
-            }
-            _ => {
-                f_protocol.message_engine(None, Duration::from_secs(1), true);
-                Ok(())
-            }
-        };
-        // });
-
-        // thread::sleep(Duration::from_secs(1));
-    }
-
-    return Ok(());
-
-    // loop {
-    //     // Listen on UDP port
-
-    //     let peer =  c_protocol.peek_peer()?;
-
-    //     info!("spawn thread for {:?}", peer);
-
-    //     // Break the processing work off into its own thread so we can
-    //     // listen for requests from other clients
-    //     thread::spawn(move || {
-    //         // Set up the file system processor with the reply socket information
-    //         // TODO: Opening a second local port might be a terrible plan. Though it is kind of what TCP does
-    //         let f_protocol = FileProtocol::new(format!("{}", peer.ip()).to_owned(), peer.port(), Role::Server);
-
-    //         f_protocol.message_engine(None, true);
-
-    //         // // Parse it into a known message type and process
-    //         // // TODO: Convert the various failures/unwraps to nice error printing
-    //         // if let Ok(message) = f_protocol.process_message(message) {
-    //         //     match message {
-    //         //         Message::ReqReceive(channel_id, hash, path, mode) => {
-    //         //             // The client wants to send us a file.
-    //         //             // Go listen for the chunks.
-    //         //             // Note: Won't return until we've received all of them.
-    //         //             // (so could potentially never return)
-    //         //             f_protocol.sync_and_send(&hash, None).unwrap();
-
-    //         //             match f_protocol.finalize_file(&hash, &path, mode) {
-    //         //                 Ok(()) => {
-    //         //                     f_protocol.send_success(channel_id).unwrap();
-    //         //                 }
-    //         //                 Err(error) => {
-    //         //                     f_protocol.send_failure(channel_id, &error).unwrap();
-    //         //                 }
-    //         //             }
-    //         //         }
-    //         //         _ => {
-    //         //             // Whatever action was needed for this particular message
-    //         //             // was already taken care of by `process_message()`
-    //         //         }
-    //         //     }
-    //         // } else {
-    //         //     // Q: Do we want to do any kind of error handling,
-    //         //     //    or just move on to the next message?
-    //         // }
-    //     });
-    // }
-}
-
-// pub fn recv_loop(config: ServiceConfig) -> Result<(), String> {
-//     let c_protocol = CborProtocol::new(config.hosturl());
-
-//     loop {
-//         // Listen on UDP port
-//         let (peer, message) = match c_protocol.recv_message_peer()? {
-//             (peer, Some(data)) => (peer, data),
-//             _ => continue,
-//         };
-
-//         // Break the processing work off into its own thread so we can
-//         // listen for requests from other clients
-//         thread::spawn(move || {
-//             // Set up the file system processor with the reply socket information
-//             // TODO: Opening a second local port might be a terrible plan. Though it is kind of what TCP does
-//             let f_protocol = FileProtocol::new(format!("{}", peer.ip()).to_owned(), peer.port());
-
-//             // Parse it into a known message type and process
-//             // TODO: Convert the various failures/unwraps to nice error printing
-//             if let Ok(message) = f_protocol.process_message(message) {
-//                 match message {
-//                     Message::Metadata(hash, num_chunks) => {
-//                         // A client has notified us of a file we should be prepared to receive
-//                         f_protocol.store_meta(&hash, num_chunks).unwrap();
-//                     }
-//                     Message::NAK(hash, missing_chunks) => {
-//                         // Some number of chunks weren't received by the client.
-//                         // Resend them
-//                         if let Some(chunks) = missing_chunks {
-//                             f_protocol.send_chunks(&hash, &chunks).unwrap();
-//                         }
-//                     }
-//                     Message::ReqReceive(channel_id, hash, path, mode) => {
-//                         // The client wants to send us a file.
-//                         // Go listen for the chunks.
-//                         // Note: Won't return until we've received all of them.
-//                         // (so could potentially never return)
-//                         f_protocol.sync_and_send(&hash, None).unwrap();
-
-//                         match f_protocol.finalize_file(&hash, &path, mode) {
-//                             Ok(()) => {
-//                                 f_protocol.send_success(channel_id).unwrap();
-//                             }
-//                             Err(error) => {
-//                                 f_protocol.send_failure(channel_id, &error).unwrap();
-//                             }
-//                         }
-//                     }
-//                     _ => {
-//                         // Whatever action was needed for this particular message
-//                         // was already taken care of by `process_message()`
-//                     }
-//                 }
-//             } else {
-//                 // Q: Do we want to do any kind of error handling,
-//                 //    or just move on to the next message?
-//             }
-//         });
-//     }
-// }
-=======
     let c_protocol = cbor_protocol::Protocol::new(config.hosturl());
 
     loop {
@@ -208,6 +39,7 @@
         thread::spawn(move || {
             let mut state = State::Holding { count: 0 };
 
+            // TODO: Fix hardcoded addr
             let f_protocol = FileProtocol::new(String::from("127.0.0.1"), source.port());
 
             if let Some(msg) = first_message {
@@ -262,5 +94,4 @@
             }
         });
     }
-}
->>>>>>> 6529e35d
+}