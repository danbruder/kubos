--- conflicted
+++ resolved
@@ -106,16 +106,11 @@
 
 breathe_projects = {
     "kubos-hal" : "../xml/hal/kubos-hal",
-<<<<<<< HEAD
-    "kubos-hal-stm32f4" : "../xml/hal/kubos-hal-stm32f4",
-    "kubos-hal-iobc" : "../xml/hal/kubos-hal-iobc",
-    "telemetry" : "../xml/services/telemetry/telemetry",
-    "telemetry-linux" : "../xml/services/telemetry/telemetry-linux"
-=======
     "kubos-hal-iobc" : "../xml/hal/kubos-hal-iobc",
     "kubos-hal-msp430f5529" : "../xml/hal/kubos-hal-msp430f5529",
     "kubos-hal-stm32f4" : "../xml/hal/kubos-hal-stm32f4"
->>>>>>> 3e32d07f
+    "telemetry" : "../xml/services/telemetry/telemetry",
+    "telemetry-linux" : "../xml/services/telemetry/telemetry-linux"
 }
 
 extensions += [
