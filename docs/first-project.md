# Getting started with Kubos SDK

This is intended to be a quick guide to creating a new KubOS RT project on top of the Kubos framework.

## Prerequisites

<<<<<<< HEAD
[Install the Kubos SDK](docs/sdk-installing.md)
=======
[Install the Kubos SDK](docs/cli-installing.md)
>>>>>>> 26eee461

Create an instance of the Kubos Vagrant box

        $ vagrant init kubostech/kubos-dev

This will create a Vagrantfile in your current directory. This Vagrantfile contains information about the configuration of your kubos-dev Vagrant box.

It is strongly recommended that you create your kubos projects in a directory that is shared with your box from your host, rather than a directory that is only available inside your box. If the
directory is located on your host your projects will be protected in the event your box is ever damaged or destroyed.

To mount a specific directory from your host, open the Vagrantfile that was in the kubos-vagrant directory you clone in the above step and look for the following lines:

        # Share an additional folder to the guest VM. The first argument is
        # the path on the host to the actual folder. The second argument is
        # the path on the guest to mount the folder. And the optional third
        # argument is a set of non-required options.
        # config.vm.synced_folder "../data", "/vagrant_data"

Uncomment the last line in this block and change the paths to match your host directory and a desired mount point in the box.

<<<<<<< HEAD
Note - The path in the box must be an absolute path. In the kubos-dev vagrant box the home directory is `/home/vagrant`

After a volume is mounted into the box all of the data from the host path will be available at the path specified for the box. In the above example the host path (`../data`) would be exposed at `/vagrant_data` inside of the box.
This allows you to use the text editor of your choosing to edit the project files from your host machine at the host directory path.

Following the example if you create a kubos project in the box at `/vagrant_data/kubos_project` it would be accessible on your host at the relative path `../data/kubos_project` from your Vagrantfile

For more information on mounting volumes see the following [guide](https://www.vagrantup.com/docs/synced-folders/basic_usage.html)

Start the box

        $ vagrant up

SSH into your box

        $ vagrant ssh

At this point you will have a new terminal prompt inside your kubos-dev box.

## Creating your project

The simplest way to create a new KubOS RT project is by using the Kubos CLI. The `kubos init` command takes a project name and creates the project files & folder.
=======
The simplest way to create a new Kubos project is by using the Kubos CLI. The `kubos init` command takes a project name and creates the project files and folders.

**Note:** Inside of the build system there are several reserved words, a project cannot be named any of these words. The most common of these are `test`, `source` and `include`.
>>>>>>> 26eee461

        $ kubos init myproject

The `init` command creates a new directory with the kubos-rt-example included so you can get started right away.


We have also created several different example Kubos projects which can be used as starting points.

 - [Example showing basic freertos tasks and csp](https://github.com/kubostech/kubos-rt-example)
 - [Example showing the i2c HAL and sensors](https://github.com/kubostech/kubos-i2c-example)
 - [Example showing the spi HAL and sensors](https://github.com/kubostech/kubos-spi-example)
 - [Example showing the sensor interface](https://github.com/kubostech/kubos-sensor-example)
 - [Example showing csp over uart](https://github.com/kubostech/kubos-csp-example)
 - [Example KubOS Linux project](https://github.com/kubostech/kubos-linux-example)

If you would prefer to use one of our other examples as a starting point all you need to do is run:

        $ git clone https://github.com/kubos-spi-example myproject
        
It is unnecessary to run the `kubos init` command in this case.

If you created your project from a clone there's some additional setup needed to satisfy all of the projects dependencies for Kubos source modules.

Running the following commands will clone a project and link all of the Kubos modules needed to build it:

        $ git clone <url of the project you want>
        $ cd <project name>
        $ kubos link --all

## Choosing a target

Once you have created a project you will need to select a target. The target defines which hardware your project will run on and how the peripherals are configured.

You can see a list of available projects by running the following command:

        $ kubos target --list

For this example we will set the msp430f5529 target:

        $ kubos target msp430f5529-gcc

## Building and flashing

Now that the target is set you can begin building. This command will build the current project:

        $ kubos build

You should see the `Build Succeeded` message! You are now ready to load your software on some hardware. Connect your hardware to your computer and run the following flash command:

        $ kubos flash

Note - You may need to run this command with `sudo` if you run into a permissions error.

        $ sudo kubos flash

Congratulations! You have just created a basic Kubos project, built it and (hopefully) flashed it onto some hardware.<|MERGE_RESOLUTION|>--- conflicted
+++ resolved
@@ -4,11 +4,7 @@
 
 ## Prerequisites
 
-<<<<<<< HEAD
 [Install the Kubos SDK](docs/sdk-installing.md)
-=======
-[Install the Kubos SDK](docs/cli-installing.md)
->>>>>>> 26eee461
 
 Create an instance of the Kubos Vagrant box
 
@@ -29,7 +25,6 @@
 
 Uncomment the last line in this block and change the paths to match your host directory and a desired mount point in the box.
 
-<<<<<<< HEAD
 Note - The path in the box must be an absolute path. In the kubos-dev vagrant box the home directory is `/home/vagrant`
 
 After a volume is mounted into the box all of the data from the host path will be available at the path specified for the box. In the above example the host path (`../data`) would be exposed at `/vagrant_data` inside of the box.
@@ -52,11 +47,8 @@
 ## Creating your project
 
 The simplest way to create a new KubOS RT project is by using the Kubos CLI. The `kubos init` command takes a project name and creates the project files & folder.
-=======
-The simplest way to create a new Kubos project is by using the Kubos CLI. The `kubos init` command takes a project name and creates the project files and folders.
 
 **Note:** Inside of the build system there are several reserved words, a project cannot be named any of these words. The most common of these are `test`, `source` and `include`.
->>>>>>> 26eee461
 
         $ kubos init myproject
 
@@ -75,7 +67,7 @@
 If you would prefer to use one of our other examples as a starting point all you need to do is run:
 
         $ git clone https://github.com/kubos-spi-example myproject
-        
+
 It is unnecessary to run the `kubos init` command in this case.
 
 If you created your project from a clone there's some additional setup needed to satisfy all of the projects dependencies for Kubos source modules.
