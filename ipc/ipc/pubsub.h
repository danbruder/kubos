/*
 * Copyright (C) 2017 Kubos Corporation
 *
 * Licensed under the Apache License, Version 2.0 (the "License");
 * you may not use this file except in compliance with the License.
 * You may obtain a copy of the License at
 *
 *     http://www.apache.org/licenses/LICENSE-2.0
 *
 * Unless required by applicable law or agreed to in writing, software
 * distributed under the License is distributed on an "AS IS" BASIS,
 * WITHOUT WARRANTIES OR CONDITIONS OF ANY KIND, either express or implied.
 * See the License for the specific language governing permissions and
 * limitations under the License.
 */
/**
 * @defgroup PubSub Pub Sub Interface
 * @addtogroup PubSub
 * @brief Internal PubSub API
 * @{
 */

#ifndef PUBSUB_H
#define PUBSUB_H

#include <csp/csp.h>
#include <csp/interfaces/csp_if_socket.h>
#include <stdbool.h>
#include <stdint.h>

/**
 * PubSub connection structure.
 */
typedef struct
{
    /** Raw network connection handle - today this is a csp connection */
    csp_conn_t * conn_handle;
    /** CSP socket interface */
    csp_iface_t csp_socket_if;
    /** CSP socket handle */
    csp_socket_handle_t socket_driver;
} pubsub_conn;

/**
 * Performs the necessary setup for the telemetry server to begin
 * receiving subscriber connections.
 * @param port [in] port to bind server to
 * @param num_connections [in] number of connections for server to listen to
 * @return csp_socket_t * pointer to created socket handle
 */
csp_socket_t * kprv_server_setup(uint8_t port, uint8_t num_connections);

/**
 * Attempts to accept a subscriber connection.
<<<<<<< HEAD
 * @param socket [in,out] pointer to socket handle
 * @param conn [in,out] pointer to pubsub_conn where connection info will be stored 
=======
 * @param socket pointer to socket handle
 * @param conn pointer to pubsub_conn where connection info will be stored
>>>>>>> f0bf3466
 * @return bool true if successful, otherwise false
 */
bool kprv_server_accept(csp_socket_t * socket, pubsub_conn * conn);

/**
 * Attempts to accept a subscriber connection over a tcp socket.
 * @param socket [in,out] pointer to csp socket handle.
 * @param conn [in,out] pointer to pubsub_conn where connection info will be stored
 * @return bool true if successful, otherwise false
 */
bool kprv_server_socket_accept(csp_socket_t * socket, pubsub_conn * conn);

/**
 * Performs shutdown and cleanup of tcp socket based connections.
 * @param conn pointer to pubsub_conn where connection info is stored
 */
void kprv_subscriber_socket_close(pubsub_conn * conn);

/**
 * Used by a telemetry subscriber to connect to the publishing server.
 * @param conn [in,out] pointer to pubsub_conn where connection info will be stored
 * @param address [in] address of server
 * @param port [in] port of server
 * @return bool true if successful, otherwise false
 */
bool kprv_subscriber_connect(pubsub_conn * conn, uint8_t address, uint8_t port);

/**
 * Used by a client to connect to a server using a tcp socket.
 * @param conn [in,out] pointer to pubsub_conn where connection info will be stored
 * @param address [in] address of server
 * @param port [in] port of server
 * @return bool true if successful, otherwise false
 */
bool kprv_subscriber_socket_connect(pubsub_conn * conn, uint8_t address, uint8_t port);

/**
 * Attempts to receive data over the specified pubsub_conn
 * @param conn [in] pubsub_conn to receive from
 * @param buffer [out] buffer to store data in
 * @param buffer_size [in] expected size of buffer
 * @param port [in] expected port for data to come in on
 * @return bool true if successful, otherwise false
 */
bool kprv_publisher_read(const pubsub_conn * conn, void * buffer, int buffer_size, uint8_t port);

/**
 * Attempts to receive data over the specified pubsub_conn
 * @param conn [in] pubsub_conn to receive from
 * @param buffer [out] buffer to store data in
 * @param buffer_size [in] expected size of buffer
 * @param port [in] expected port for data to come in on
 * @return bool true if successful, otherwise false
 */
bool kprv_subscriber_read(const pubsub_conn * conn, void * buffer, int buffer_size, uint8_t port);

/**
 * Wrapper function for sending data via a csp connection
 * @param conn [in] pubsub_conn containing a valid csp_conn_t *
 * @param data [in] void pointer to data to be sent
 * @param length [in] length of the data to be sent
 * @return bool true if successful, otherwise false
 */
bool kprv_send_csp(const pubsub_conn * conn, const void * data, uint16_t length);

#endif

/* @} */<|MERGE_RESOLUTION|>--- conflicted
+++ resolved
@@ -52,13 +52,8 @@
 
 /**
  * Attempts to accept a subscriber connection.
-<<<<<<< HEAD
  * @param socket [in,out] pointer to socket handle
  * @param conn [in,out] pointer to pubsub_conn where connection info will be stored 
-=======
- * @param socket pointer to socket handle
- * @param conn pointer to pubsub_conn where connection info will be stored
->>>>>>> f0bf3466
  * @return bool true if successful, otherwise false
  */
 bool kprv_server_accept(csp_socket_t * socket, pubsub_conn * conn);
