/*
 * Copyright (C) 2017 Kubos Corporation
 *
 * Licensed under the Apache License, Version 2.0 (the "License");
 * you may not use this file except in compliance with the License.
 * You may obtain a copy of the License at
 *
 *     http://www.apache.org/licenses/LICENSE-2.0
 *
 * Unless required by applicable law or agreed to in writing, software
 * distributed under the License is distributed on an "AS IS" BASIS,
 * WITHOUT WARRANTIES OR CONDITIONS OF ANY KIND, either express or implied.
 * See the License for the specific language governing permissions and
 * limitations under the License.
 */

#include "ipc/pubsub.h"
#include "ipc/config.h"

#include <csp/drivers/socket.h>
#include <csp/interfaces/csp_if_socket.h>


csp_socket_t * kprv_server_setup(uint8_t port, uint8_t num_connections)
{
    csp_socket_t * socket = NULL;

    if ((socket = csp_socket(CSP_SO_NONE)) == NULL)
    {

        return NULL;
    }

    if (csp_bind(socket, port) != CSP_ERR_NONE)
    {
        return NULL;
    }

    if (csp_listen(socket, num_connections) != CSP_ERR_NONE)
    {
        return NULL;
    }

    return socket;
}

bool kprv_server_accept(csp_socket_t * socket, pubsub_conn * conn)
{
    csp_conn_t * csp_conn = NULL;
    if ((socket != NULL) && (conn != NULL))
    {
        if ((csp_conn = csp_accept(socket, 1000)) != NULL)
        {
            conn->conn_handle = csp_conn;
            return true;
        }
    }
    return false;
}

bool kprv_server_socket_accept(csp_socket_t * socket, pubsub_conn * conn)
{
    csp_conn_t * csp_conn = NULL;
    if ((socket != NULL) && (conn != NULL))
    {
        csp_iface_t csp_socket_if;
        csp_socket_handle_t socket_driver;
        if (socket_init(&socket_driver, CSP_SOCKET_SERVER, IPC_SOCKET_PORT) != CSP_ERR_NONE)
        {
            csp_socket_init(&csp_socket_if, &socket_driver);
            csp_route_set(CSP_DEFAULT_ROUTE, &csp_socket_if, CSP_NODE_MAC);
            if ((csp_conn = csp_accept(socket, 1000)) != NULL)
            {
                conn->conn_handle = csp_conn;
                return true;
            }
        }
    }
    return false;
}

bool kprv_subscriber_connect(pubsub_conn * conn, uint8_t address, uint8_t port)
{
    csp_conn_t * csp_conn = NULL;
    if (conn == NULL)
    {
        return false;
    }

    csp_conn = csp_connect(CSP_PRIO_NORM, address, port, 1000, CSP_O_NONE);
    if (csp_conn != NULL)
    {
        conn->conn_handle = csp_conn;
        return true;
    }
    else
    {
        conn->conn_handle = NULL;
        return false;
    }
}

<<<<<<< HEAD
bool kprv_subscriber_socket_connect(pubsub_conn * conn, uint8_t address, uint8_t port)
{
    csp_conn_t * csp_conn = NULL;
    if (conn == NULL)
    {
        return false;
    }

    csp_iface_t csp_socket_if;
    csp_socket_handle_t socket_driver;
    socket_init(&socket_driver, CSP_SOCKET_CLIENT, IPC_SOCKET_PORT);
    csp_route_set(address, &csp_socket_if, CSP_NODE_MAC);

    csp_conn = csp_connect(CSP_PRIO_NORM, address, port, 1000, CSP_O_NONE);
    if (csp_conn != NULL)
    {
        conn->conn_handle = csp_conn;
        return true;
    }
    else
    {
        conn->conn_handle = NULL;
        return false;
    }
}

bool kprv_send_csp(pubsub_conn * conn, void * data, uint16_t length)
=======
bool kprv_send_csp(const pubsub_conn * conn, const void * data, uint16_t length)
>>>>>>> 80d4c114
{
    csp_packet_t * csp_packet = NULL;
    csp_conn_t * csp_conn = NULL;
    if ((conn != NULL) && (conn->conn_handle != NULL) && (data != NULL) && (length > 0))
    {
        csp_conn = conn->conn_handle;
        if ((csp_packet = csp_buffer_get(length)) != NULL)
        {
            memcpy(csp_packet->data, data, length);
            csp_packet->length = length;
            if (!csp_send(csp_conn, csp_packet, IPC_SEND_TIMEOUT))
            {
                csp_buffer_free(csp_packet);
                return false;
            }
            else
            {
                return true;
            }
        }
    }
    return false;
}

bool kprv_publisher_read(const pubsub_conn * conn, void * buffer, int buffer_size, uint8_t port)
{
    csp_packet_t * csp_packet = NULL;
    csp_conn_t * csp_conn = NULL;
    if ((conn != NULL) && (conn->conn_handle != NULL) && (buffer != NULL))
    {
        csp_conn = conn->conn_handle;
        if ((csp_packet = csp_read(csp_conn, IPC_READ_TIMEOUT)) != NULL)
        {
            if (csp_conn_dport(csp_conn) == port)
            {
                memcpy(buffer, (void*)csp_packet->data, buffer_size);
                csp_buffer_free(csp_packet);
                return true;
            }
            csp_service_handler(csp_conn, csp_packet);
        }
    }
    return false;
}

bool kprv_subscriber_read(const pubsub_conn * conn, void * buffer, int buffer_size, uint8_t port)
{
    csp_packet_t * csp_packet = NULL;
    csp_conn_t * csp_conn = NULL;
    if ((conn != NULL) && (conn->conn_handle != NULL) && (buffer != NULL))
    {
        csp_conn = conn->conn_handle;
        if ((csp_packet = csp_read(csp_conn, IPC_READ_TIMEOUT)) != NULL)
        {
            if (csp_conn_sport(csp_conn) == port)
            {
                memcpy(buffer, (void*)csp_packet->data, buffer_size);
                csp_buffer_free(csp_packet);
                return true;
            }
            csp_service_handler(csp_conn, csp_packet);
        }
    }
    return false;
}<|MERGE_RESOLUTION|>--- conflicted
+++ resolved
@@ -100,7 +100,6 @@
     }
 }
 
-<<<<<<< HEAD
 bool kprv_subscriber_socket_connect(pubsub_conn * conn, uint8_t address, uint8_t port)
 {
     csp_conn_t * csp_conn = NULL;
@@ -127,10 +126,7 @@
     }
 }
 
-bool kprv_send_csp(pubsub_conn * conn, void * data, uint16_t length)
-=======
 bool kprv_send_csp(const pubsub_conn * conn, const void * data, uint16_t length)
->>>>>>> 80d4c114
 {
     csp_packet_t * csp_packet = NULL;
     csp_conn_t * csp_conn = NULL;
