
#if (defined YOTTA_CFG_HARDWARE_SPI) && (YOTTA_CFG_HARDWARE_SPI_COUNT > 0)
#include "kubos-hal/spi.h"
#include <string.h>

static KSPI k_spis[K_NUM_SPI];

void k_spi_init(KSPINum spi, KSPIConf * conf)
{
    KSPI * k_spi = kprv_spi_get(spi);
    if (k_spi->bus_num == K_SPI_NO_BUS)
    {
        memcpy(&k_spi->config, conf, sizeof(KSPIConf));

        k_spi->bus_num = spi;
        csp_mutex_create(&(k_spi->spi_lock));
        kprv_spi_dev_init(spi);
    }
}

void k_spi_terminate(KSPINum spi)
{
    KSPI * k_spi = kprv_spi_get(spi);
    kprv_spi_dev_terminate(spi);
    csp_mutex_remove(&(k_spi->spi_lock));
    k_spi->bus_num = K_SPI_NO_BUS;
}

KSPIConf k_spi_conf_defaults(void)
{
    return (KSPIConf) {
        .role = YOTTA_CFG_HARDWARE_SPI_DEFAULTS_ROLE,
        .direction = YOTTA_CFG_HARDWARE_SPI_DEFAULTS_DIRECTION,
        .data_size = YOTTA_CFG_HARDWARE_SPI_DEFAULTS_DATASIZE,
        .clock_phase = YOTTA_CFG_HARDWARE_SPI_DEFAULTS_CLOCKPHASE,
        .clock_polarity = YOTTA_CFG_HARDWARE_SPI_DEFAULTS_CLOCKPOLARITY,
        .first_bit = YOTTA_CFG_HARDWARE_SPI_DEFAULTS_FIRSTBIT,
        .speed = YOTTA_CFG_HARDWARE_SPI_DEFAULTS_SPEED
    };
}

void k_spi_default_init()
{
    KSPIConf conf = k_spi_conf_defaults();
    k_spi_init(DEFAULT_SPI, &conf);
}

KSPIStatus k_spi_write(KSPINum spi, uint8_t * buffer, uint32_t len)
{
    KSPI * kspi = kprv_spi_get(spi);
    KSPIStatus ret = SPI_ERROR;
    if ((kspi->bus_num != K_SPI_NO_BUS) && (buffer != NULL))
    {
        if (csp_mutex_lock(&(kspi->spi_lock), CSP_MAX_DELAY) == CSP_SEMAPHORE_OK)
        {
            ret = kprv_spi_write(spi, buffer, len);
            csp_mutex_unlock(&(kspi->spi_lock));
        }
    }
    return ret;
}

KSPIStatus k_spi_read(KSPINum spi, uint8_t * buffer, uint32_t len)
{
    KSPI * kspi = kprv_spi_get(spi);
    KSPIStatus ret = SPI_ERROR;
    if ((kspi->bus_num != K_SPI_NO_BUS) && (buffer != NULL))
    {
        if (csp_mutex_lock(&(kspi->spi_lock), CSP_MAX_DELAY) == CSP_SEMAPHORE_OK)
        {
            ret = kprv_spi_read(spi, buffer, len);
            csp_mutex_unlock(&(kspi->spi_lock));
        }
    }
    return ret;
}

KSPIStatus k_spi_write_read(KSPINum spi, uint8_t * txBuffer, uint8_t * rxBuffer, uint32_t len)
{
    KSPI * kspi = kprv_spi_get(spi);
    KSPIStatus ret = SPI_ERROR;
    if (kspi->bus_num != K_SPI_NO_BUS)
    {
        if (csp_mutex_lock(&(kspi->spi_lock), CSP_MAX_DELAY) == CSP_SEMAPHORE_OK)
        {
            ret = kprv_spi_write_read(spi, txBuffer, rxBuffer, len);
            csp_mutex_unlock(&(kspi->spi_lock));
        }
    }
    return ret;
}

KSPI * kprv_spi_get(KSPINum spi)
{
<<<<<<< HEAD
	if(spi < 0 || spi > K_NUM_SPI-1)
	{
		return 0;
	}
    return &k_spis[spi];
=======
    return &k_spis[spi - 1];
>>>>>>> 0292b11b
}

#endif<|MERGE_RESOLUTION|>--- conflicted
+++ resolved
@@ -92,15 +92,11 @@
 
 KSPI * kprv_spi_get(KSPINum spi)
 {
-<<<<<<< HEAD
 	if(spi < 0 || spi > K_NUM_SPI-1)
 	{
 		return 0;
 	}
-    return &k_spis[spi];
-=======
     return &k_spis[spi - 1];
->>>>>>> 0292b11b
 }
 
 #endif