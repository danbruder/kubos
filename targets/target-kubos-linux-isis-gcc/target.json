--- conflicted
+++ resolved
@@ -43,14 +43,6 @@
             "password": "Kubos123"
         }
     },
-<<<<<<< HEAD
-    "system": {
-      "initAfterFlash": false,
-      "initAtBoot": false,
-      "runLevel": 50,
-      "destDir": "/home/system/usr/local/bin",
-      "password": "Kubos123"
-=======
     "toolchain": "CMake/toolchain.cmake",
     "scripts": {
         "start": 
@@ -59,6 +51,5 @@
             "$PWD/yotta_targets/kubos-linux-isis-gcc/minicom/flash.sh",
             "$program"
         ]
->>>>>>> 25a4acc5
     }
 }